---
title: Models, Databases, and Relationships

tags: models, databases, relationships, rails, migrations, activerecord
---

# Models, Databases, and Relationships

## Standards

* describe one-to-one, one-to-many, and many-to-many database relationships
* explain the difference between dev, test, and production environments in Rails
* create a Rails migration that creates a table or modifies a table
* set up relationships in a Rails migration with foreign key fields
* migrate the database and rollback migrations
* explain purpose of ORM (like ActiveRecord)
* use and explain common ActiveRecord class and instance methods
* set up relationships between models using ActiveRecord

## Lesson

### Databases

* primary key vs. foreign key
* one-to-one relationships (customer, home_address)
* one-to-many relationships (child, toys)
* many-to-many relationships with join tables (post, tag)

#### Practice with Databases

1) Brainstorm three situations: 

* a one-to-one relationship ('has one' / 'belongs to')
* a one-to-many relationship ('has many' / 'belongs to')
* a many-to-many relationship ('has many' / 'has many' with a join table)

### Databases in Rails Apps

* `rails new appname --database=postgresql` to generate a Rails app with a PostgreSQL database configured
* what's the difference between test, dev, and production databases?

### Migrations

#### Demonstration of One-to-Many Relationships: Posts and Authors

* What is a migration?
* timestamps on migration files
* Creating a migration: `rails generate migration CreateThings ...` (or AddSomething, ChangeSomething)
* `rails generate model Something` will generate a model and a migration
* Change vs. Up/Down
* Common methods: `add_column`, `create_table` (automatically will generate a primary key), `remove_column`, `drop_table` (these methods take arguments)
* common column types: boolean, string, text, integer, date, datetime
* setting up relationships in a migration using id columns
* column modifier examples: `:null => false` `:default => 0` (more [here](guides.rubyonrails.org/migrations.html))
* everything in the migration is executable code (but don't use a migration for that -- use a seed file!)
* `rake db:migrate` migrates development
* schema.rb contains snapshot of current database structure
<<<<<<< HEAD
* `rake test` resets test database from `schema.rb` file
* `rake db:rollback` or `rake db:rollback STEP=2` to reverse migrations
* `rake db:drop` and `rake db:create` to wipe out database and recreate it
* click [here](guides.rubyonrails.org/migrations.html) for more on migrations
=======
* `rake test` resets test database from schema.rb file
* `rake db:rollback` or `rake db:rollback STEP=2`
* `rake db:drop` `rake db:create`
* seed file
* click [here](http://guides.rubyonrails.org/migrations.html) for more on migrations
>>>>>>> e57eb8e4

#### Practice with Migrations: One-to-Many Relationship

1) Imagine that you have Students and Addresses. A student can have many addresses, and an address belongs to one student. Create migrations (`rails g migration ...`) for both students and addresses.

2) Create a migration to add a boolean column `is_admin` to the students table. Give this a default value of false. Migrate this and watch how `schema.rb` changed.

3) Rollback one previous migration.

#### Demonstration of Many-to-Many Relationships: Posts, Tags, and PostTags

#### Practice with Migrations: Many-to-Many Relationship

1) Imagine that you have Students, Courses, and Enrollments. A student has many courses, and a course has many students. The many-to-many relationship is created through the join table 'enrollments'. You should already have a migration for students. Create two more migrations: courses and enrollments.

### What is ActiveRecord?
 
* Object Relational Mapping (ORM) framework
* connects objects in an application to relational database
* represent models and their data
* represent associations between models
* validate models before they are saved in database

### Models

<<<<<<< HEAD
#### Demonstration with Post model

* Inheriting from ActiveRecord::Base -- additional class methods and instance methods
=======
* naming of database tables (snake_case) vs. models (CamelCase)
* inheriting from ActiveRecord::Base -- additional class methods and instance methods
>>>>>>> e57eb8e4
* example ActiveRecord class methods: `all`, `count`, `find`, `find_by`
* example ActiveRecord instance methods: `update`, `destroy`, `save`, `attribute?`, `new_record?`
* you don't need to use `initialize` method
* in general, you don't need `attr_reader`
* click [here](http://guides.rubyonrails.org/active_record_basics.html) for more on ActiveRecord basics

#### Practice with Models

1) Create a Student model that inherits from ActiveRecord::Base (don't use a generator for this)

2) Start `rails console` from the command line. Check how many class methods are available on the Student class with `Student.methods.count`

3) Create a new instance of a Student (`student = Student.new`). Check how many methods are available using `student.methods.count`.

4) Create a plain Ruby class and check how many methods are availble both for the class and an instance of the class.

5) Use the class methods `all` to see all Students and `find` / `find_by` to locate a student by an id or other attribute.

6) Use the instance methods `new_record?`, `update`, and `save` on `student`.

### Associations

#### Demonstration of one-to-many: Post/Author relationship

* ActiveRecord Associations:
* has_many - this is a method
* belongs_to - this is a method

#### Practice with one-to-many associations

1) Set up a one-to-many relationship between the Address and Student models.

2) In the `rails console`, create a new Student (`student = Student.new`), save that student (`student.save`), and create a new address for that student (`student.addresses.create`).

3) Look at the ActiveRecord relationship with `student.addresses`. 

#### Demonstration of many-to-many: Post/Tags/PostTags relationship

* join tables: has_many, through: :table - this is a method with an argument
* click [here](http://guides.rubyonrails.org/association_basics.html) for more associations

#### Practice with many-to-many associations

1) Set up a many-to-many relationship with Students, Courses, and Enrollments

2) In the `rails console`, create a new Student (`student = Student.new`) and save that student (`student.save`). Create a new course (`course = Course.new`) and save it (`course.save`). Create an enrollment with `student.enrollments.create(`course_id: course.id`).

3) Look at the ActiveRecord relationships with `student.enrollments` and `student.courses`.

## Wrapup

## Corrections & Improvements for Next Time

### Taught by Rachel<|MERGE_RESOLUTION|>--- conflicted
+++ resolved
@@ -55,18 +55,10 @@
 * everything in the migration is executable code (but don't use a migration for that -- use a seed file!)
 * `rake db:migrate` migrates development
 * schema.rb contains snapshot of current database structure
-<<<<<<< HEAD
 * `rake test` resets test database from `schema.rb` file
 * `rake db:rollback` or `rake db:rollback STEP=2` to reverse migrations
 * `rake db:drop` and `rake db:create` to wipe out database and recreate it
 * click [here](guides.rubyonrails.org/migrations.html) for more on migrations
-=======
-* `rake test` resets test database from schema.rb file
-* `rake db:rollback` or `rake db:rollback STEP=2`
-* `rake db:drop` `rake db:create`
-* seed file
-* click [here](http://guides.rubyonrails.org/migrations.html) for more on migrations
->>>>>>> e57eb8e4
 
 #### Practice with Migrations: One-to-Many Relationship
 
@@ -92,14 +84,11 @@
 
 ### Models
 
-<<<<<<< HEAD
 #### Demonstration with Post model
 
 * Inheriting from ActiveRecord::Base -- additional class methods and instance methods
-=======
 * naming of database tables (snake_case) vs. models (CamelCase)
 * inheriting from ActiveRecord::Base -- additional class methods and instance methods
->>>>>>> e57eb8e4
 * example ActiveRecord class methods: `all`, `count`, `find`, `find_by`
 * example ActiveRecord instance methods: `update`, `destroy`, `save`, `attribute?`, `new_record?`
 * you don't need to use `initialize` method
@@ -108,7 +97,7 @@
 
 #### Practice with Models
 
-1) Create a Student model that inherits from ActiveRecord::Base (don't use a generator for this)
+1) Create a Student model that inherits from ActiveRecord::Base (do this by hand -- don't use a generator for this)
 
 2) Start `rails console` from the command line. Check how many class methods are available on the Student class with `Student.methods.count`
 
